import { streamPair } from '@libp2p/utils'
import { stubInterface } from 'sinon-ts'
import { PubSubBaseProtocol } from '../../src/index.js'
import { RPC } from '../message/rpc.js'
<<<<<<< HEAD
import type { Connection, PeerId, PublishResult, PubSubRPC, PubSubRPCMessage, Topology, IncomingStreamData, StreamHandler, StreamHandlerRecord, StreamMiddleware } from '@libp2p/interface'
=======
import type { Connection, PublishResult, PubSubRPC, PubSubRPCMessage, Topology, StreamHandler, StreamHandlerRecord, PeerId, StreamMiddleware } from '@libp2p/interface'
>>>>>>> 95876116
import type { Registrar } from '@libp2p/interface-internal'

export class PubsubImplementation extends PubSubBaseProtocol {
  async publishMessage (): Promise<PublishResult> {
    return {
      recipients: []
    }
  }

  decodeRpc (bytes: Uint8Array): PubSubRPC {
    return RPC.decode(bytes)
  }

  encodeRpc (rpc: PubSubRPC): Uint8Array {
    return RPC.encode(rpc)
  }

  decodeMessage (bytes: Uint8Array): PubSubRPCMessage {
    return RPC.Message.decode(bytes)
  }

  encodeMessage (rpc: PubSubRPCMessage): Uint8Array {
    return RPC.Message.encode(rpc)
  }
}

export class MockRegistrar implements Registrar {
  private readonly topologies = new Map<string, { topology: Topology, protocols: string[] }>()
  private readonly handlers = new Map<string, StreamHandler>()
  private readonly middleware = new Map<string, StreamMiddleware[]>()

  getProtocols (): string[] {
    const protocols = new Set<string>()

    for (const topology of this.topologies.values()) {
      topology.protocols.forEach(protocol => protocols.add(protocol))
    }

    for (const protocol of this.handlers.keys()) {
      protocols.add(protocol)
    }

    return Array.from(protocols).sort()
  }

  async handle (protocols: string | string[], handler: StreamHandler): Promise<void> {
    const protocolList = Array.isArray(protocols) ? protocols : [protocols]

    for (const protocol of protocolList) {
      if (this.handlers.has(protocol)) {
        throw new Error(`Handler already registered for protocol ${protocol}`)
      }

      this.handlers.set(protocol, handler)
    }
  }

  async unhandle (protocols: string | string[]): Promise<void> {
    const protocolList = Array.isArray(protocols) ? protocols : [protocols]

    protocolList.forEach(protocol => {
      this.handlers.delete(protocol)
    })
  }

  getHandler (protocol: string): StreamHandlerRecord {
    const handler = this.handlers.get(protocol)

    if (handler == null) {
      throw new Error(`No handler registered for protocol ${protocol}`)
    }

    return { handler, options: {} }
  }

  async register (protocols: string | string[], topology: Topology): Promise<string> {
    if (!Array.isArray(protocols)) {
      protocols = [protocols]
    }

    const id = `topology-id-${Math.random()}`

    this.topologies.set(id, {
      topology,
      protocols
    })

    return id
  }

  unregister (id: string | string[]): void {
    if (!Array.isArray(id)) {
      id = [id]
    }

    id.forEach(id => this.topologies.delete(id))
  }

  getTopologies (protocol: string): Topology[] {
    const output: Topology[] = []

    for (const { topology, protocols } of this.topologies.values()) {
      if (protocols.includes(protocol)) {
        output.push(topology)
      }
    }

    if (output.length > 0) {
      return output
    }

    throw new Error(`No topologies registered for protocol ${protocol}`)
  }

  use (protocol: string, middleware: StreamMiddleware[]): void {
    this.middleware.set(protocol, middleware)
  }

  unuse (protocol: string): void {
    this.middleware.delete(protocol)
  }

  getMiddleware (protocol: string): StreamMiddleware[] {
    return this.middleware.get(protocol) ?? []
  }
}

/**
 * Returns two connections:
 *
 * 1. peerA -> peerB
 * 2. peerB -> peerA
 */
export const connectionPair = async (peerA: PeerId, peerB: PeerId): Promise<[Connection, Connection]> => {
  const [d0, d1] = await streamPair()

  return [
    stubInterface<Connection>({
      newStream: async () => d0,
      streams: [],
      remotePeer: peerB
    }),
    stubInterface<Connection>({
      newStream: async () => d1,
      streams: [],
      remotePeer: peerA
    })
  ]
}<|MERGE_RESOLUTION|>--- conflicted
+++ resolved
@@ -2,11 +2,7 @@
 import { stubInterface } from 'sinon-ts'
 import { PubSubBaseProtocol } from '../../src/index.js'
 import { RPC } from '../message/rpc.js'
-<<<<<<< HEAD
-import type { Connection, PeerId, PublishResult, PubSubRPC, PubSubRPCMessage, Topology, IncomingStreamData, StreamHandler, StreamHandlerRecord, StreamMiddleware } from '@libp2p/interface'
-=======
 import type { Connection, PublishResult, PubSubRPC, PubSubRPCMessage, Topology, StreamHandler, StreamHandlerRecord, PeerId, StreamMiddleware } from '@libp2p/interface'
->>>>>>> 95876116
 import type { Registrar } from '@libp2p/interface-internal'
 
 export class PubsubImplementation extends PubSubBaseProtocol {
