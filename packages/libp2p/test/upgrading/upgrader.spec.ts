--- conflicted
+++ resolved
@@ -13,22 +13,14 @@
 import { Upgrader } from '../../src/upgrader.js'
 import { createDefaultUpgraderComponents } from './utils.js'
 import type { UpgraderComponents, UpgraderInit } from '../../src/upgrader.js'
-<<<<<<< HEAD
-import type { ConnectionEncrypter, StreamMuxerFactory, MultiaddrConnection, StreamMuxer, ConnectionProtector, PeerId, SecuredConnection, Stream, StreamMuxerInit, Connection, AbortOptions } from '@libp2p/interface'
-import type { ConnectionManager, Registrar } from '@libp2p/interface-internal'
-import type { Multiaddr } from '@multiformats/multiaddr'
-import type { SinonStub } from 'sinon'
-=======
 import type { ConnectionEncrypter, StreamMuxerFactory, StreamMuxer, ConnectionProtector, PeerId, SecuredConnection, Connection } from '@libp2p/interface'
 import type { ConnectionManager } from '@libp2p/interface-internal'
->>>>>>> 95876116
 
 describe('upgrader', () => {
   let components: UpgraderComponents
   let init: UpgraderInit
   const encrypterProtocol = '/test-encrypter'
   const muxerProtocol = '/test-muxer'
-  const streamProtocol = '/test/protocol'
   let remotePeer: PeerId
 
   const handshake = [
@@ -43,66 +35,6 @@
     public protocol = encrypterProtocol
     async secureInbound (): Promise<SecuredConnection> { throw new Error('Boom') }
     async secureOutbound (): Promise<SecuredConnection> { throw new Error('Boom') }
-  }
-
-  function stubMuxerFactory (protocol: string = streamProtocol, onInit?: (init: StreamMuxerInit) => void): StreamMuxerFactory {
-    return stubInterface<StreamMuxerFactory>({
-      protocol: muxerProtocol,
-      createStreamMuxer (init: StreamMuxerInit = {}): StreamMuxer {
-        onInit?.(init)
-
-        // our “stub” muxer keeps its own streams list
-        const streams: Stream[] = []
-
-        const streamMuxer = stubInterface<StreamMuxer>({
-          protocol: muxerProtocol,
-          streams,
-          sink: async (source) => drain(source),
-          source: (async function * () {})(),
-          newStream: () => {
-            const outgoingStream = stubInterface<Stream>({
-              id: 'stream-id',
-              log: logger('test-stream'),
-              direction: 'outbound',
-              sink: async (source) => drain(source),
-              source: map((async function * () {
-                yield '/multistream/1.0.0\n'
-                yield `${protocol}\n`
-              })(), str => encode.single(uint8ArrayFromString(str)))
-            })
-
-            streams.push(outgoingStream)
-
-            const abortStub = outgoingStream.abort as SinonStub<[Error], void>
-            abortStub.callsFake((_: Error) => {
-              const idx = streams.indexOf(outgoingStream)
-              if (idx !== -1) {
-                streams.splice(idx, 1)
-              }
-            })
-
-            const closeStub = outgoingStream.close as SinonStub<[AbortOptions?], Promise<void>>
-            closeStub.callsFake(async (_?: AbortOptions) => {
-              const idx = streams.indexOf(outgoingStream)
-              if (idx !== -1) {
-                streams.splice(idx, 1)
-              }
-            })
-
-            return outgoingStream
-          }
-        })
-
-        // wrap the user’s onIncomingStream callback so we track inbound
-        const originalHandler = init.onIncomingStream
-        init.onIncomingStream = (incoming: Stream) => {
-          streams.push(incoming)
-          originalHandler?.(incoming)
-        }
-
-        return streamMuxer
-      }
-    })
   }
 
   beforeEach(async () => {
@@ -599,432 +531,16 @@
 
     const [outbound, inbound] = multiaddrConnectionPair()
 
-<<<<<<< HEAD
-  it('should limit the number of incoming streams that can be opened using a protocol', async () => {
-    const protocol = '/test/protocol'
-    const maxInboundStreams = 2
-    let streamMuxerInit: StreamMuxerInit | undefined
-    let streamMuxer: StreamMuxer | undefined
-    const components = await createDefaultUpgraderComponents({
-      registrar: stubInterface<Registrar>({
-        getHandler: () => ({
-          options: {
-            maxInboundStreams
-          },
-          handler: Sinon.stub()
-        }),
-        getProtocols: () => [protocol],
-        getMiddleware: () => []
-      })
-=======
     handshake.forEach(buf => {
       outbound.send(buf)
->>>>>>> 95876116
     })
 
     await expect(upgrader.upgradeInbound(inbound, {
       signal: AbortSignal.timeout(5_000)
-<<<<<<< HEAD
-    })
-
-    const event = await connectionPromise
-
-    expect(event.detail.streams).to.have.lengthOf(0)
-
-    for (let i = 0; i < (maxInboundStreams + 1); i++) {
-      const incomingStream = stubInterface<Stream>({
-        id: `stream-id-${i}`,
-        log: logger('test-stream'),
-        direction: 'inbound',
-        sink: async (source) => drain(source),
-        source: map((async function * () {
-          yield '/multistream/1.0.0\n'
-          yield `${protocol}\n`
-        })(), str => encode.single(uint8ArrayFromString(str)))
-      })
-
-      streamMuxer?.streams.push(incomingStream)
-      streamMuxerInit?.onIncomingStream?.(incomingStream)
-    }
-
-    await delay(100)
-
-    expect(streamMuxer?.streams).to.have.lengthOf(3)
-    expect(streamMuxer?.streams[0]).to.have.nested.property('abort.called', false)
-    expect(streamMuxer?.streams[1]).to.have.nested.property('abort.called', false)
-    expect(streamMuxer?.streams[2]).to.have.nested.property('abort.called', true)
-  })
-
-  it('should limit the number of outgoing streams that can be opened using a protocol', async () => {
-    const protocol = '/test/protocol'
-    const maxOutboundStreams = 2
-    let streamMuxer: StreamMuxer | undefined
-    const components = await createDefaultUpgraderComponents({
-      registrar: stubInterface<Registrar>({
-        getHandler: () => ({
-          options: {
-            maxOutboundStreams
-          },
-          handler: Sinon.stub()
-        }),
-        getProtocols: () => [protocol],
-        getMiddleware: () => []
-      })
-    })
-    const upgrader = new Upgrader(components, {
-      ...init,
-      streamMuxers: [
-        stubInterface<StreamMuxerFactory>({
-          protocol: muxerProtocol,
-          createStreamMuxer: () => {
-            streamMuxer = stubInterface<StreamMuxer>({
-              protocol: muxerProtocol,
-              sink: async (source) => drain(source),
-              source: (async function * () {})(),
-              streams: [],
-              newStream: () => {
-                const outgoingStream = stubInterface<Stream>({
-                  id: 'stream-id',
-                  log: logger('test-stream'),
-                  direction: 'outbound',
-                  sink: async (source) => drain(source),
-                  source: map((async function * () {
-                    yield '/multistream/1.0.0\n'
-                    yield `${protocol}\n`
-                  })(), str => encode.single(uint8ArrayFromString(str)))
-                })
-
-                streamMuxer?.streams.push(outgoingStream)
-                return outgoingStream
-              }
-            })
-            return streamMuxer
-          }
-        })
-      ]
-    })
-
-    const connectionPromise = pEvent<'connection:open', CustomEvent<Connection>>(components.events, 'connection:open')
-
-    await upgrader.upgradeInbound(maConn, {
-      signal: AbortSignal.timeout(5_000)
-    })
-
-    const event = await connectionPromise
-    const conn = event.detail
-
-    expect(conn.streams).to.have.lengthOf(0)
-
-    await conn.newStream(protocol)
-    await conn.newStream(protocol)
-
-    await expect(conn.newStream(protocol)).to.eventually.be.rejected
-      .with.property('name', 'TooManyOutboundProtocolStreamsError')
-  })
-
-  it('should allow overriding the number of outgoing streams that can be opened using a protocol without a handler', async () => {
-    const protocol = '/test/protocol'
-    let streamMuxer: StreamMuxer | undefined
-    const components = await createDefaultUpgraderComponents({
-      registrar: stubInterface<Registrar>({
-        getHandler: () => ({
-          options: {},
-          handler: Sinon.stub()
-        }),
-        getProtocols: () => [protocol],
-        getMiddleware: () => []
-      })
-    })
-    const upgrader = new Upgrader(components, {
-      ...init,
-      streamMuxers: [
-        stubInterface<StreamMuxerFactory>({
-          protocol: muxerProtocol,
-          createStreamMuxer: () => {
-            streamMuxer = stubInterface<StreamMuxer>({
-              protocol: muxerProtocol,
-              sink: async (source) => drain(source),
-              source: (async function * () {})(),
-              streams: [],
-              newStream: () => {
-                const outgoingStream = stubInterface<Stream>({
-                  id: 'stream-id',
-                  log: logger('test-stream'),
-                  direction: 'outbound',
-                  sink: async (source) => drain(source),
-                  source: map((async function * () {
-                    yield '/multistream/1.0.0\n'
-                    yield `${protocol}\n`
-                  })(), str => encode.single(uint8ArrayFromString(str)))
-                })
-
-                streamMuxer?.streams.push(outgoingStream)
-                return outgoingStream
-              }
-            })
-            return streamMuxer
-          }
-        })
-      ]
-    })
-
-    const connectionPromise = pEvent<'connection:open', CustomEvent<Connection>>(components.events, 'connection:open')
-
-    await upgrader.upgradeInbound(maConn, {
-      signal: AbortSignal.timeout(5_000)
-    })
-
-    const event = await connectionPromise
-    const conn = event.detail
-
-    expect(conn.streams).to.have.lengthOf(0)
-
-    const opts = {
-      maxOutboundStreams: 3
-    }
-
-    await conn.newStream(protocol, opts)
-    await conn.newStream(protocol, opts)
-    await conn.newStream(protocol, opts)
-=======
     })).to.eventually.be.rejected
       .with.property('name', 'ConnectionDeniedError')
->>>>>>> 95876116
 
     expect(components.connectionManager.afterUpgradeInbound).to.have.property('called', false)
-  })
-
-  describe('middleware', () => {
-    it('should support outgoing stream middleware', async () => {
-      const middleware1 = Sinon.stub().callsFake((stream, connection, next) => {
-        next(stream, connection)
-      })
-      const middleware2 = Sinon.stub().callsFake((stream, connection, next) => {
-        next(stream, connection)
-      })
-
-      const middleware = [
-        middleware1,
-        middleware2
-      ]
-
-      const components = await createDefaultUpgraderComponents({
-        registrar: stubInterface<Registrar>({
-          getHandler: () => ({
-            options: {},
-            handler: Sinon.stub()
-          }),
-          getProtocols: () => [streamProtocol],
-          getMiddleware: () => middleware
-        })
-      })
-      const upgrader = new Upgrader(components, {
-        ...init,
-        streamMuxers: [
-          stubMuxerFactory()
-        ]
-      })
-
-      const connectionPromise = pEvent<'connection:open', CustomEvent<Connection>>(components.events, 'connection:open')
-
-      await upgrader.upgradeInbound(maConn, {
-        signal: AbortSignal.timeout(5_000)
-      })
-
-      const event = await connectionPromise
-      const conn = event.detail
-
-      expect(conn.streams).to.have.lengthOf(0)
-
-      await conn.newStream(streamProtocol)
-
-      expect(middleware1.called).to.be.true()
-      expect(middleware2.called).to.be.true()
-      expect(conn.streams).to.have.lengthOf(1)
-    })
-
-    it('should support incoming stream middleware', async () => {
-      const middleware1 = Sinon.stub().callsFake((stream, connection, next) => {
-        next(stream, connection)
-      })
-      const middleware2 = Sinon.stub().callsFake((stream, connection, next) => {
-        next(stream, connection)
-      })
-
-      const middleware = [
-        middleware1,
-        middleware2
-      ]
-
-      const streamMuxerInitPromise = Promise.withResolvers<StreamMuxerInit>()
-
-      const components = await createDefaultUpgraderComponents({
-        registrar: stubInterface<Registrar>({
-          getHandler: () => ({
-            options: {},
-            handler: Sinon.stub()
-          }),
-          getProtocols: () => [streamProtocol],
-          getMiddleware: () => middleware
-        })
-      })
-      const upgrader = new Upgrader(components, {
-        ...init,
-        streamMuxers: [
-          stubMuxerFactory(muxerProtocol, (init) => {
-            streamMuxerInitPromise.resolve(init)
-          })
-        ]
-      })
-
-      const conn = await upgrader.upgradeOutbound(maConn, {
-        signal: AbortSignal.timeout(5_000)
-      })
-
-      const { onIncomingStream } = await streamMuxerInitPromise.promise
-
-      expect(conn.streams).to.have.lengthOf(0)
-
-      const incomingStream = stubInterface<Stream>({
-        id: 'stream-id',
-        log: logger('test-stream'),
-        direction: 'outbound',
-        sink: async (source) => drain(source),
-        source: map((async function * () {
-          yield '/multistream/1.0.0\n'
-          yield `${streamProtocol}\n`
-        })(), str => encode.single(uint8ArrayFromString(str)))
-      })
-
-      onIncomingStream?.(incomingStream)
-
-      // incoming stream is opened asynchronously
-      await delay(100)
-
-      expect(middleware1.called).to.be.true()
-      expect(middleware2.called).to.be.true()
-      expect(conn.streams).to.have.lengthOf(1)
-    })
-
-    it('should not call outbound middleware if previous middleware errors', async () => {
-      const middleware1 = Sinon.stub().callsFake((stream, connection, next) => {
-        throw new Error('boom')
-      })
-      const middleware2 = Sinon.stub().callsFake((stream, connection, next) => {
-        next(stream, connection)
-      })
-
-      const middleware = [
-        middleware1,
-        middleware2
-      ]
-
-      const components = await createDefaultUpgraderComponents({
-        registrar: stubInterface<Registrar>({
-          getHandler: () => ({
-            options: {},
-            handler: Sinon.stub()
-          }),
-          getProtocols: () => [streamProtocol],
-          getMiddleware: () => middleware
-        })
-      })
-      const upgrader = new Upgrader(components, {
-        ...init,
-        streamMuxers: [
-          stubMuxerFactory()
-        ]
-      })
-
-      const connectionPromise = pEvent<'connection:open', CustomEvent<Connection>>(components.events, 'connection:open')
-
-      await upgrader.upgradeInbound(maConn, {
-        signal: AbortSignal.timeout(5_000)
-      })
-
-      const event = await connectionPromise
-      const conn = event.detail
-
-      expect(conn.streams).to.have.lengthOf(0)
-
-      let err: any
-      let stream: Stream | undefined
-      try {
-        stream = await conn.newStream(streamProtocol)
-      } catch (e) {
-        err = e
-      }
-
-      expect(err).to.be.an('error').with.property('message', 'boom')
-
-      expect(middleware1.called).to.be.true()
-      expect(middleware2.called).to.be.false()
-      expect(conn.streams).to.have.lengthOf(0)
-      expect(stream).to.be.undefined()
-    })
-
-    it('should not call inbound middleware if previous middleware errors', async () => {
-      const middleware1 = Sinon.stub().callsFake((stream, connection, next) => {
-        throw new Error('boom')
-      })
-      const middleware2 = Sinon.stub().callsFake((stream, connection, next) => {
-        next(stream, connection)
-      })
-
-      const middleware = [
-        middleware1,
-        middleware2
-      ]
-
-      const streamMuxerInitPromise = Promise.withResolvers<StreamMuxerInit>()
-
-      const components = await createDefaultUpgraderComponents({
-        registrar: stubInterface<Registrar>({
-          getHandler: () => ({
-            options: {},
-            handler: Sinon.stub()
-          }),
-          getProtocols: () => [streamProtocol],
-          getMiddleware: () => middleware
-        })
-      })
-      const upgrader = new Upgrader(components, {
-        ...init,
-        streamMuxers: [
-          stubMuxerFactory(muxerProtocol, (init) => {
-            streamMuxerInitPromise.resolve(init)
-          })
-        ]
-      })
-
-      const conn = await upgrader.upgradeOutbound(maConn, {
-        signal: AbortSignal.timeout(100)
-      })
-
-      const { onIncomingStream } = await streamMuxerInitPromise.promise
-
-      expect(conn.streams).to.have.lengthOf(0)
-
-      const incomingStream = stubInterface<Stream>({
-        id: 'stream-id',
-        log: logger('test-stream'),
-        direction: 'outbound',
-        sink: async (source) => drain(source),
-        source: map((async function * () {
-          yield '/multistream/1.0.0\n'
-          yield `${streamProtocol}\n`
-        })(), str => encode.single(uint8ArrayFromString(str)))
-      })
-
-      onIncomingStream?.(incomingStream)
-
-      // incoming stream is opened asynchronously
-      await delay(100)
-
-      expect(middleware1.called).to.be.true()
-      expect(middleware2.called).to.be.false()
-      expect(incomingStream).to.have.nested.property('abort.called', true)
-    })
   })
 
   describe('early muxer selection', () => {
