import { InvalidParametersError } from '@libp2p/interface'
<<<<<<< HEAD
import { mergeOptions } from '@libp2p/utils/merge-options'
import { trackedMap } from '@libp2p/utils/tracked-map'
import * as errorsJs from './errors.js'
=======
import { mergeOptions, trackedMap } from '@libp2p/utils'
import { DuplicateProtocolHandlerError, UnhandledProtocolError } from './errors.js'
>>>>>>> 95876116
import type { IdentifyResult, Libp2pEvents, Logger, PeerUpdate, PeerId, PeerStore, Topology, StreamHandler, StreamHandlerRecord, StreamHandlerOptions, AbortOptions, Metrics, StreamMiddleware } from '@libp2p/interface'
import type { Registrar as RegistrarInterface } from '@libp2p/interface-internal'
import type { ComponentLogger } from '@libp2p/logger'
import type { TypedEventTarget } from 'main-event'

export const DEFAULT_MAX_INBOUND_STREAMS = 32
export const DEFAULT_MAX_OUTBOUND_STREAMS = 64

export interface RegistrarComponents {
  peerId: PeerId
  peerStore: PeerStore
  events: TypedEventTarget<Libp2pEvents>
  logger: ComponentLogger
  metrics?: Metrics
}

/**
 * Responsible for notifying registered protocols of events in the network.
 */
export class Registrar implements RegistrarInterface {
  private readonly log: Logger
  private readonly topologies: Map<string, Map<string, Topology>>
  private readonly handlers: Map<string, StreamHandlerRecord>
  private readonly components: RegistrarComponents
  private readonly middleware: Map<string, StreamMiddleware[]>

  constructor (components: RegistrarComponents) {
    this.components = components
    this.log = components.logger.forComponent('libp2p:registrar')
    this.middleware = new Map()
    this.topologies = new Map()
    components.metrics?.registerMetricGroup('libp2p_registrar_topologies', {
      calculate: () => {
        const output: Record<string, number> = {}

        for (const [key, value] of this.topologies) {
          output[key] = value.size
        }

        return output
      }
    })
    this.handlers = trackedMap({
      name: 'libp2p_registrar_protocol_handlers',
      metrics: components.metrics
    })

    this._onDisconnect = this._onDisconnect.bind(this)
    this._onPeerUpdate = this._onPeerUpdate.bind(this)
    this._onPeerIdentify = this._onPeerIdentify.bind(this)

    this.components.events.addEventListener('peer:disconnect', this._onDisconnect)
    this.components.events.addEventListener('peer:update', this._onPeerUpdate)
    this.components.events.addEventListener('peer:identify', this._onPeerIdentify)
  }

  readonly [Symbol.toStringTag] = '@libp2p/registrar'

  getProtocols (): string[] {
    return Array.from(new Set<string>([
      ...this.handlers.keys()
    ])).sort()
  }

  getHandler (protocol: string): StreamHandlerRecord {
    const handler = this.handlers.get(protocol)

    if (handler == null) {
      throw new UnhandledProtocolError(`No handler registered for protocol ${protocol}`)
    }

    return handler
  }

  getTopologies (protocol: string): Topology[] {
    const topologies = this.topologies.get(protocol)

    if (topologies == null) {
      return []
    }

    return [
      ...topologies.values()
    ]
  }

  /**
   * Registers the `handler` for each protocol
   */
  async handle (protocol: string, handler: StreamHandler, opts?: StreamHandlerOptions): Promise<void> {
    if (this.handlers.has(protocol) && opts?.force !== true) {
      throw new DuplicateProtocolHandlerError(`Handler already registered for protocol ${protocol}`)
    }

    const options = mergeOptions.bind({ ignoreUndefined: true })({
      maxInboundStreams: DEFAULT_MAX_INBOUND_STREAMS,
      maxOutboundStreams: DEFAULT_MAX_OUTBOUND_STREAMS
    }, opts)

    this.handlers.set(protocol, {
      handler,
      options
    })

    // Add new protocol to self protocols in the peer store
    await this.components.peerStore.merge(this.components.peerId, {
      protocols: [protocol]
    }, opts)
  }

  /**
   * Removes the handler for each protocol. The protocol
   * will no longer be supported on streams.
   */
  async unhandle (protocols: string | string[], options?: AbortOptions): Promise<void> {
    const protocolList = Array.isArray(protocols) ? protocols : [protocols]

    protocolList.forEach(protocol => {
      this.handlers.delete(protocol)
    })

    // Update self protocols in the peer store
    await this.components.peerStore.patch(this.components.peerId, {
      protocols: this.getProtocols()
    }, options)
  }

  /**
   * Register handlers for a set of multicodecs given
   */
  async register (protocol: string, topology: Topology): Promise<string> {
    if (topology == null) {
      throw new InvalidParametersError('invalid topology')
    }

    // Create topology
    const id = `${(Math.random() * 1e9).toString(36)}${Date.now()}`

    let topologies = this.topologies.get(protocol)

    if (topologies == null) {
      topologies = new Map<string, Topology>()
      this.topologies.set(protocol, topologies)
    }

    topologies.set(id, topology)

    return id
  }

  /**
   * Unregister topology
   */
  unregister (id: string): void {
    for (const [protocol, topologies] of this.topologies.entries()) {
      if (topologies.has(id)) {
        topologies.delete(id)

        if (topologies.size === 0) {
          this.topologies.delete(protocol)
        }
      }
    }
  }

  use (protocol: string, middleware: StreamMiddleware[]): void {
    this.middleware.set(protocol, middleware)
  }

  unuse (protocol: string): void {
    this.middleware.delete(protocol)
  }

  getMiddleware (protocol: string): StreamMiddleware[] {
    return this.middleware.get(protocol) ?? []
  }

  /**
   * Remove a disconnected peer from the record
   */
  async _onDisconnect (evt: CustomEvent<PeerId>): Promise<void> {
    const remotePeer = evt.detail
    const options = {
      signal: AbortSignal.timeout(5_000)
    }

    try {
      const peer = await this.components.peerStore.get(remotePeer, options)

      for (const protocol of peer.protocols) {
        const topologies = this.topologies.get(protocol)

        if (topologies == null) {
          // no topologies are interested in this protocol
          continue
        }

        await Promise.all(
          [...topologies.values()].map(async topology => {
            if (topology.filter?.has(remotePeer) === false) {
              return
            }

            topology.filter?.remove(remotePeer)
            await topology.onDisconnect?.(remotePeer)
          })
        )
      }
    } catch (err: any) {
      if (err.name === 'NotFoundError') {
        // peer has not completed identify so they are not in the peer store
        return
      }

      this.log.error('could not inform topologies of disconnecting peer %p - %e', remotePeer, err)
    }
  }

  /**
   * When a peer is updated, if they have removed supported protocols notify any
   * topologies interested in the removed protocols.
   */
  async _onPeerUpdate (evt: CustomEvent<PeerUpdate>): Promise<void> {
    const { peer, previous } = evt.detail
    const removed = (previous?.protocols ?? []).filter(protocol => !peer.protocols.includes(protocol))

    try {
      for (const protocol of removed) {
        const topologies = this.topologies.get(protocol)

        if (topologies == null) {
          // no topologies are interested in this protocol
          continue
        }

        await Promise.all(
          [...topologies.values()].map(async topology => {
            if (topology.filter?.has(peer.id) === false) {
              return
            }

            topology.filter?.remove(peer.id)
            await topology.onDisconnect?.(peer.id)
          })
        )
      }
    } catch (err: any) {
      this.log.error('could not inform topologies of updated peer %p - %e', peer.id, err)
    }
  }

  /**
   * After identify has completed and we have received the list of supported
   * protocols, notify any topologies interested in those protocols.
   */
  async _onPeerIdentify (evt: CustomEvent<IdentifyResult>): Promise<void> {
    const protocols = evt.detail.protocols
    const connection = evt.detail.connection
    const peerId = evt.detail.peerId

    try {
      for (const protocol of protocols) {
        const topologies = this.topologies.get(protocol)

        if (topologies == null) {
          // no topologies are interested in this protocol
          continue
        }

        await Promise.all(
          [...topologies.values()].map(async topology => {
            if (connection.limits != null && topology.notifyOnLimitedConnection !== true) {
              return
            }

            if (topology.filter?.has(peerId) === true) {
              return
            }

            topology.filter?.add(peerId)
            await topology.onConnect?.(peerId, connection)
          })
        )
      }
    } catch (err: any) {
      this.log.error('could not inform topologies of updated peer after identify %p - %e', peerId, err)
    }
  }
}<|MERGE_RESOLUTION|>--- conflicted
+++ resolved
@@ -1,12 +1,6 @@
 import { InvalidParametersError } from '@libp2p/interface'
-<<<<<<< HEAD
-import { mergeOptions } from '@libp2p/utils/merge-options'
-import { trackedMap } from '@libp2p/utils/tracked-map'
-import * as errorsJs from './errors.js'
-=======
 import { mergeOptions, trackedMap } from '@libp2p/utils'
 import { DuplicateProtocolHandlerError, UnhandledProtocolError } from './errors.js'
->>>>>>> 95876116
 import type { IdentifyResult, Libp2pEvents, Logger, PeerUpdate, PeerId, PeerStore, Topology, StreamHandler, StreamHandlerRecord, StreamHandlerOptions, AbortOptions, Metrics, StreamMiddleware } from '@libp2p/interface'
 import type { Registrar as RegistrarInterface } from '@libp2p/interface-internal'
 import type { ComponentLogger } from '@libp2p/logger'
