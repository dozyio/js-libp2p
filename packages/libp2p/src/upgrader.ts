--- conflicted
+++ resolved
@@ -10,12 +10,7 @@
 import { PROTOCOL_NEGOTIATION_TIMEOUT, INBOUND_UPGRADE_TIMEOUT, CONNECTION_CLOSE_TIMEOUT } from './connection-manager/constants.js'
 import { createConnection } from './connection.js'
 import { ConnectionDeniedError, ConnectionInterceptedError, EncryptionFailedError, MuxerUnavailableError } from './errors.js'
-<<<<<<< HEAD
-import { DEFAULT_MAX_INBOUND_STREAMS, DEFAULT_MAX_OUTBOUND_STREAMS } from './registrar.js'
-import type { Libp2pEvents, AbortOptions, ComponentLogger, MultiaddrConnection, Connection, Stream, ConnectionProtector, NewStreamOptions, ConnectionEncrypter, SecuredConnection, ConnectionGater, Metrics, PeerId, PeerStore, StreamMuxer, StreamMuxerFactory, Upgrader as UpgraderInterface, UpgraderOptions, ConnectionLimits, SecureConnectionOptions, CounterGroup, ClearableSignal, Logger, StreamMiddleware } from '@libp2p/interface'
-=======
 import type { Libp2pEvents, AbortOptions, ComponentLogger, MultiaddrConnection, Connection, ConnectionProtector, ConnectionEncrypter, ConnectionGater, Metrics, PeerId, PeerStore, StreamMuxerFactory, Upgrader as UpgraderInterface, UpgraderOptions, ConnectionLimits, CounterGroup, ClearableSignal, MessageStream, SecuredConnection, StreamMuxer, UpgraderWithoutEncryptionOptions, SecureConnectionOptions } from '@libp2p/interface'
->>>>>>> 95876116
 import type { ConnectionManager, Registrar } from '@libp2p/interface-internal'
 import type { TypedEventTarget } from 'main-event'
 
@@ -371,284 +366,10 @@
     return conn
   }
 
-  async _runMiddlewareChain (
-    stream: Stream,
-    connection: Connection,
-    middleware: StreamMiddleware[],
-    log?: Logger
-  ): Promise<{ stream: Stream; connection: Connection }> {
-    for (let i = 0; i < middleware.length; i++) {
-      const mw = middleware[i]
-      log?.trace('running middleware', i, mw)
-
-      // eslint-disable-next-line no-loop-func
-      await new Promise<void>((resolve, reject) => {
-        try {
-          const result = mw(stream, connection, (s, c) => {
-            stream = s
-            connection = c
-            resolve()
-          })
-
-          if (result instanceof Promise) {
-            result.catch(reject)
-          }
-        } catch (err) {
-          reject(err)
-        }
-      })
-
-      log?.trace('ran middleware', i, mw)
-    }
-
-    return { stream, connection }
-  }
-
   /**
    * A convenience method for generating a new `Connection`
    */
   _createConnection (opts: CreateConnectionOptions): Connection {
-<<<<<<< HEAD
-    const {
-      cryptoProtocol,
-      direction,
-      maConn,
-      upgradedConn,
-      remotePeer,
-      muxerFactory,
-      limits
-    } = opts
-
-    let muxer: StreamMuxer | undefined
-    let newStream: ((multicodecs: string[], options?: AbortOptions) => Promise<Stream>) | undefined
-    let connection: Connection
-
-    if (muxerFactory != null) {
-      // Create the muxer
-      muxer = muxerFactory.createStreamMuxer({
-        direction,
-        // Run anytime a remote stream is created
-        onIncomingStream: muxedStream => {
-          if (connection == null) {
-            return
-          }
-
-          const signal = AbortSignal.timeout(this.inboundStreamProtocolNegotiationTimeout)
-          setMaxListeners(Infinity, signal)
-
-          void Promise.resolve()
-            .then(async () => {
-              const protocols = this.components.registrar.getProtocols()
-
-              const { stream, protocol } = await mss.handle(muxedStream, protocols, {
-                signal,
-                log: muxedStream.log,
-                yieldBytes: false
-              })
-
-              if (connection == null) {
-                return
-              }
-
-              connection.log('incoming stream opened on %s', protocol)
-
-              const incomingLimit = findIncomingStreamLimit(protocol, this.components.registrar)
-              const streamCount = countStreams(protocol, 'inbound', connection)
-
-              if (streamCount === incomingLimit) {
-                const err = new TooManyInboundProtocolStreamsError(`Too many inbound protocol streams for protocol "${protocol}" - limit ${incomingLimit}`)
-                muxedStream.abort(err)
-
-                throw err
-              }
-
-              // after the handshake the returned stream can have early data so override
-              // the source/sink
-              muxedStream.source = stream.source
-              muxedStream.sink = stream.sink
-              muxedStream.protocol = protocol
-
-              // allow closing the write end of a not-yet-negotiated stream
-              if (stream.closeWrite != null) {
-                muxedStream.closeWrite = stream.closeWrite
-              }
-
-              // allow closing the read end of a not-yet-negotiated stream
-              if (stream.closeRead != null) {
-                muxedStream.closeRead = stream.closeRead
-              }
-
-              // make sure we don't try to negotiate a stream we are closing
-              if (stream.close != null) {
-                muxedStream.close = stream.close
-              }
-
-              // If a protocol stream has been successfully negotiated and is to be passed to the application,
-              // the peer store should ensure that the peer is registered with that protocol
-              await this.components.peerStore.merge(remotePeer, {
-                protocols: [protocol]
-              }, {
-                signal
-              })
-
-              this.components.metrics?.trackProtocolStream(muxedStream, connection)
-
-              this._onStream({ connection, stream: muxedStream, protocol })
-            })
-            .catch(async err => {
-              connection.log.error('error handling incoming stream id %s - %e', muxedStream.id, err)
-
-              if (muxedStream.timeline.close == null) {
-                await muxedStream.close({
-                  signal
-                })
-                  .catch(err => muxedStream.abort(err))
-              }
-            })
-        }
-      })
-
-      newStream = async (protocols: string[], options: NewStreamOptions = {}): Promise<Stream> => {
-        if (muxer == null) {
-          throw new MuxerUnavailableError('Connection is not multiplexed')
-        }
-
-        connection.log.trace('starting new stream for protocols %s', protocols)
-        let muxedStream = await muxer.newStream()
-        connection.log.trace('started new stream %s for protocols %s', muxedStream.id, protocols)
-
-        try {
-          if (options.signal == null) {
-            muxedStream.log('no abort signal was passed while trying to negotiate protocols %s falling back to default timeout', protocols)
-
-            const signal = AbortSignal.timeout(this.outboundStreamProtocolNegotiationTimeout)
-            setMaxListeners(Infinity, signal)
-
-            options = {
-              ...options,
-              signal
-            }
-          }
-
-          muxedStream.log.trace('selecting protocol from protocols %s', protocols)
-
-          const {
-            stream,
-            protocol
-          } = await mss.select(muxedStream, protocols, {
-            ...options,
-            log: muxedStream.log,
-            yieldBytes: true
-          })
-
-          muxedStream.log.trace('selected protocol %s', protocol)
-
-          const outgoingLimit = findOutgoingStreamLimit(protocol, this.components.registrar, options)
-          const streamCount = countStreams(protocol, 'outbound', connection)
-
-          if (streamCount >= outgoingLimit) {
-            const err = new TooManyOutboundProtocolStreamsError(`Too many outbound protocol streams for protocol "${protocol}" - ${streamCount}/${outgoingLimit}`)
-            muxedStream.abort(err)
-
-            throw err
-          }
-
-          // If a protocol stream has been successfully negotiated and is to be passed to the application,
-          // the peer store should ensure that the peer is registered with that protocol
-          await this.components.peerStore.merge(remotePeer, {
-            protocols: [protocol]
-          })
-
-          // after the handshake the returned stream can have early data so override
-          // the source/sink
-          muxedStream.source = stream.source
-          muxedStream.sink = stream.sink
-          muxedStream.protocol = protocol
-
-          // allow closing the write end of a not-yet-negotiated stream
-          if (stream.closeWrite != null) {
-            muxedStream.closeWrite = stream.closeWrite
-          }
-
-          // allow closing the read end of a not-yet-negotiated stream
-          if (stream.closeRead != null) {
-            muxedStream.closeRead = stream.closeRead
-          }
-
-          // make sure we don't try to negotiate a stream we are closing
-          if (stream.close != null) {
-            muxedStream.close = stream.close
-          }
-
-          this.components.metrics?.trackProtocolStream(muxedStream, connection)
-
-          const middleware = this.components.registrar.getMiddleware(protocol)
-
-          middleware.push((stream, connection, next) => {
-            next(stream, connection)
-          })
-
-          ;({ stream: muxedStream, connection } = await this._runMiddlewareChain(
-            muxedStream,
-            connection,
-            middleware,
-            muxedStream.log
-          ))
-
-          return muxedStream
-        } catch (err: any) {
-          connection.log.error('could not create new outbound stream on connection %s %a for protocols %s - %e', direction === 'inbound' ? 'from' : 'to', opts.maConn.remoteAddr, protocols, err)
-
-          if (muxedStream.timeline.close == null) {
-            muxedStream.abort(err)
-          }
-
-          throw err
-        }
-      }
-
-      // Pipe all data through the muxer
-      void Promise.all([
-        muxer.sink(upgradedConn.source),
-        upgradedConn.sink(muxer.source)
-      ]).catch(err => {
-        connection.log.error('error piping data through muxer - %e', err)
-      })
-    }
-
-    const _timeline = maConn.timeline
-    maConn.timeline = new Proxy(_timeline, {
-      set: (...args) => {
-        if (args[1] === 'close' && args[2] != null && _timeline.close == null) {
-          // Wait for close to finish before notifying of the closure
-          (async () => {
-            try {
-              if (connection.status === 'open') {
-                await connection.close()
-              }
-            } catch (err: any) {
-              connection.log.error('error closing connection after timeline close %e', err)
-            } finally {
-              this.events.safeDispatchEvent('connection:close', {
-                detail: connection
-              })
-            }
-          })().catch(err => {
-            connection.log.error('error thrown while dispatching connection:close event %e', err)
-          })
-        }
-
-        return Reflect.set(...args)
-      }
-    })
-    maConn.timeline.upgraded = Date.now()
-
-    const errConnectionNotMultiplexed = (): any => {
-      throw new MuxerUnavailableError('Connection is not multiplexed')
-    }
-
-=======
->>>>>>> 95876116
     // Create the connection
     const connection = createConnection(this.components, {
       ...opts,
@@ -670,38 +391,6 @@
   }
 
   /**
-<<<<<<< HEAD
-   * Routes incoming streams to the correct handler
-   */
-  _onStream (opts: OnStreamOptions): void {
-    const { connection, stream, protocol } = opts
-    const { handler, options } = this.components.registrar.getHandler(protocol)
-
-    if (connection.limits != null && options.runOnLimitedConnection !== true) {
-      throw new LimitedConnectionError('Cannot open protocol stream on limited connection')
-    }
-
-    const middleware = this.components.registrar.getMiddleware(protocol)
-
-    if (middleware.length === 0) {
-      // No middleware, call handler immediately
-      handler({ stream, connection })
-      return
-    }
-
-    this._runMiddlewareChain(stream, connection, middleware, stream.log)
-      .then(({ stream: s, connection: c }) => {
-        handler({ stream: s, connection: c })
-      })
-      .catch(err => {
-        connection.log.error('middleware error for inbound stream %s - %e', stream.id, err)
-        stream.abort(err)
-      })
-  }
-
-  /**
-=======
->>>>>>> 95876116
    * Attempts to encrypt the incoming `connection` with the provided `cryptos`
    */
   async _encryptInbound (connection: MessageStream, options?: SecureConnectionOptions): Promise<EncryptedConnection> {
