--- conflicted
+++ resolved
@@ -3,11 +3,6 @@
 
 export class WebRTCTransportError extends Error {
   constructor(msg: string) {
-<<<<<<< HEAD
-    super(msg);
-    this.name = 'WebRTCTransportError';
-  }
-=======
     super('WebRTC transport error: ' + msg);
     this.name = 'WebRTCTransportError';
   }
@@ -21,28 +16,23 @@
   ERR_NOT_IMPLEMENTED = 'ERR_NOT_IMPLEMENTED',
   ERR_TOO_MANY_INBOUND_PROTOCOL_STREAMS = 'ERR_TOO_MANY_INBOUND_PROTOCOL_STREAMS',
   ERR_TOO_MANY_OUTBOUND_PROTOCOL_STREAMS = 'ERR_TOO_MANY_OUTBOUND_PROTOCOL_STREAMS',
->>>>>>> d5f0db9a
 }
 
 export class InvalidArgumentError extends WebRTCTransportError {
   constructor(msg: string) {
-<<<<<<< HEAD
-    super(msg);
-=======
     super('There was a problem with a provided argument: ' + msg);
->>>>>>> d5f0db9a
     this.name = 'WebRTC/InvalidArgumentError';
   }
 }
 
-<<<<<<< HEAD
 export class UnsupportedHashAlgorithmError extends WebRTCTransportError {
   constructor(algo: string) {
     let msg = `unsupported hash algorithm: ${algo}`;
     super(msg);
     this.name = 'WebRTC/UnsupportedHashAlgorithmError';
   }
-=======
+}
+
 export function invalidArgument(msg: string) {
   return createError(new InvalidArgumentError(msg), codes.ERR_INVALID_PARAMETERS);
 }
@@ -101,5 +91,4 @@
 export function overStreamLimit(dir: Direction, proto: string) {
   let code = dir == 'inbound' ? codes.ERR_TOO_MANY_INBOUND_PROTOCOL_STREAMS : codes.ERR_TOO_MANY_OUTBOUND_PROTOCOL_STREAMS;
   return createError(new StreamingLimitationError(`${dir} stream limit reached for protocol - ${proto}`), code);
->>>>>>> d5f0db9a
 }